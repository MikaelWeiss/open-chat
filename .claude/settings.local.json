--- conflicted
+++ resolved
@@ -16,12 +16,10 @@
       "Bash(gh release view:*)",
       "WebFetch(domain:api.github.com)",
       "WebFetch(domain:github.com)",
-<<<<<<< HEAD
       "Bash(find:*)",
       "Bash(gh api:*)"
-=======
+      "WebFetch(domain:github.com)",
       "WebFetch(domain:chat-sdk.dev)"
->>>>>>> 1cb5b391
     ],
     "deny": []
   }
