import { ChevronDown, Copy, Eye, Volume2, FileText, Search, Plus, Check } from 'lucide-react'
import MessageList from './MessageList'
import MessageInput, { MessageInputHandle } from './MessageInput'
import ConversationSettingsModal, { ConversationSettings } from './ConversationSettingsModal'
import { useRef, RefObject, useState, useEffect, useMemo } from 'react'
import { getCurrentWindow } from '@tauri-apps/api/window'
import { useSettings } from '../../hooks/useSettings'
import { useProviders, useMessages, useConversations } from '../../stores/appStore'
import { type PendingConversation } from '../../stores/appStore'
import { type Conversation } from '../../shared/conversationStore'
import { type CreateMessageInput } from '../../shared/messageStore'
import { chatService } from '../../services/chatService'
import { getDefaultSearchProvider, formatResultsForPrompt } from '../../services/search/index'
import { telemetryService } from '../../services/telemetryService'
import clsx from 'clsx'
import EmptyState from '../EmptyState/EmptyState'
import { getConversationModelDisplay } from '../../utils/conversationUtils'

interface ChatViewProps {
  conversationId?: number | 'pending' | null
  onOpenSettings?: () => void
  messageInputRef?: RefObject<MessageInputHandle>
  onSelectConversation?: (conversationId: number | 'pending' | null) => void
  isMiniWindow?: boolean
}

interface ModelCapabilityIconsProps {
  capabilities?: {
    vision?: boolean
    audio?: boolean
    files?: boolean
  }
  className?: string
}

function ModelCapabilityIcons({ capabilities, className = '' }: ModelCapabilityIconsProps) {
  if (!capabilities) return null

  const capabilityItems = [
    {
      key: 'vision' as const,
      icon: Eye,
      enabled: capabilities.vision,
      color: 'text-primary',
      grayColor: 'text-muted-foreground/50',
      title: 'Vision/Images'
    },
    {
      key: 'audio' as const,
      icon: Volume2,
      enabled: capabilities.audio,
      color: 'text-primary',
      grayColor: 'text-muted-foreground/50',
      title: 'Audio Input'
    },
    {
      key: 'files' as const,
      icon: FileText,
      enabled: capabilities.files,
      color: 'text-primary',
      grayColor: 'text-muted-foreground/50',
      title: 'File Input'
    }
  ]

  return (
    <div className={clsx("flex items-center gap-1", className)}>
      {capabilityItems.map(({ key, icon: Icon, enabled, color, grayColor, title }) => {
        if (!enabled) return null
        
        return (
          <div
            key={key}
            className={clsx("w-4 h-4", enabled ? color : grayColor)}
            title={title}
          >
            <Icon className="w-4 h-4" />
          </div>
        )
      })}
    </div>
  )
}

export default function ChatView({ conversationId, messageInputRef: externalMessageInputRef, onSelectConversation, isMiniWindow = false }: ChatViewProps) {
  const internalMessageInputRef = useRef<MessageInputHandle>(null)
  const messageInputRef = externalMessageInputRef || internalMessageInputRef
  const [isLoading, setIsLoading] = useState(false)
  const [abortController, setAbortController] = useState<AbortController | null>(null)
  
  // Model selector state
  const [showModelSelector, setShowModelSelector] = useState(false)
  const [searchQuery, setSearchQuery] = useState('')
  const [highlightedModelIndex, setHighlightedModelIndex] = useState(0)
  const [selectedModel, setSelectedModel] = useState<{provider: string, model: string} | null>(null)
  const [isMultiSelectMode, setIsMultiSelectMode] = useState(false)
  const [selectedModels, setSelectedModels] = useState<Array<{provider: string, model: string}>>([])
  const [copiedConversation, setCopiedConversation] = useState(false)
  const [searchEnabled, setSearchEnabled] = useState(false)
  const [showConversationSettings, setShowConversationSettings] = useState(false)
  const [conversationSettings, setConversationSettings] = useState<ConversationSettings | null>(null)
  const searchInputRef = useRef<HTMLInputElement>(null)
  const dropdownRef = useRef<HTMLDivElement>(null)
  const buttonRef = useRef<HTMLButtonElement>(null)
  
  // Use Zustand stores
  const { 
    messages, 
    streamingMessage: zustandStreamingMessage,
    streamingMessagesByModel,
    addMessage: addMessageToStore,
    loadMessages,
    setStreamingMessage,
    clearStreamingMessage
  } = useMessages(conversationId ?? null)
  const { 
    getConversation,
    updateConversation, 
    createPendingConversation,
    commitPendingConversation
  } = useConversations()
  const { getProviderApiKey } = useSettings()
  const { providers } = useProviders()
  
  const [currentConversation, setCurrentConversation] = useState<Conversation | PendingConversation | null>(null)
  
  // Debug: Log when ChatView's providers change from Zustand
  useEffect(() => {
    if (providers) {
      console.log('ChatView: Zustand providers changed')
      console.log('ChatView: Provider keys:', Object.keys(providers))
      if (providers.anthropic) {
        console.log('ChatView: Anthropic enabled models:', providers.anthropic.enabledModels)
      }
    }
  }, [providers])
  
  // Get current attachments from MessageInput to determine required capabilities
  const [requiredCapabilities, setRequiredCapabilities] = useState<{
    vision: boolean
    audio: boolean
    files: boolean
  }>({ vision: false, audio: false, files: false })
  
  // Create a stable dependency for enabled models
  const enabledModelsString = useMemo(() => {
    if (!providers) return ''
    return Object.entries(providers)
      .map(([providerId, provider]) => `${providerId}:${provider.enabledModels?.join(',') || ''}`)
      .join('|')
  }, [providers])

  // Get available models from providers
  const availableModels = useMemo(() => {
    if (!providers) return []
    const models: Array<{provider: string, model: string, capabilities?: any}> = []
    
    Object.entries(providers).forEach(([providerId, provider]) => {
      if (provider.connected && provider.enabledModels) {
        provider.enabledModels.forEach(modelName => {
          models.push({
            provider: providerId,
            model: modelName,
            capabilities: provider.modelCapabilities?.[modelName]
          })
        })
      }
    })
    
    // Add a debug log to see when this recalculates
    console.log('ChatView: Available models updated:', models.length, 'models found')
    console.log('ChatView: enabledModelsString:', enabledModelsString)
    console.log('ChatView: Full providers object keys:', Object.keys(providers || {}))
    Object.entries(providers || {}).forEach(([id, provider]) => {
      console.log(`ChatView: Provider ${id} enabled models:`, provider.enabledModels)
    })
    
    return models
  }, [providers, enabledModelsString])
  
  // Group models by provider
  const modelsByProvider = useMemo(() => {
    const grouped: Record<string, any[]> = {}
    availableModels.forEach(model => {
      const providerName = providers?.[model.provider]?.name || model.provider
      if (!grouped[providerName]) {
        grouped[providerName] = []
      }
      grouped[providerName].push(model)
    })
    
    // Sort models within each provider group alphabetically
    Object.keys(grouped).forEach(providerName => {
      grouped[providerName].sort((a, b) => a.model.localeCompare(b.model))
    })
    
    return grouped
  }, [availableModels, providers])

  // Filter models based on search query
  const filteredModelsByProvider = useMemo(() => {
    if (!searchQuery.trim()) return modelsByProvider
    
    const filtered: Record<string, any[]> = {}
    Object.entries(modelsByProvider).forEach(([providerName, models]) => {
      const filteredModels = models.filter(model => 
        model.model.toLowerCase().includes(searchQuery.toLowerCase()) ||
        providerName.toLowerCase().includes(searchQuery.toLowerCase())
      )
      if (filteredModels.length > 0) {
        // Sort filtered models alphabetically as well
        filtered[providerName] = filteredModels.sort((a, b) => a.model.localeCompare(b.model))
      }
    })
    return filtered
  }, [modelsByProvider, searchQuery])

  // Get all models as a flat array for keyboard navigation
  const allFilteredModels = useMemo(() => {
    const models: any[] = []
    Object.entries(filteredModelsByProvider).forEach(([providerName, providerModels]) => {
      providerModels.forEach(model => {
        models.push({ ...model, providerName })
      })
    })
    return models
  }, [filteredModelsByProvider])

  // Load current conversation details
  useEffect(() => {
    const loadConversation = async () => {
      if (conversationId) {
        try {
          const conv = getConversation(conversationId)
          setCurrentConversation(conv)
          // Set selected model from conversation
          if (conv?.provider && conv?.model) {
            setSelectedModel({ provider: conv.provider, model: conv.model })
          }
          
          // Load conversation settings
          if (conv?.settings) {
            try {
              const parsedSettings = JSON.parse(conv.settings)
              setConversationSettings(parsedSettings)
            } catch (err) {
              console.error('Failed to parse conversation settings:', err)
              setConversationSettings(null)
            }
          } else {
            setConversationSettings(null)
          }
          
          // Load messages if it's a persistent conversation
          if (typeof conversationId === 'number') {
            await loadMessages(conversationId)
          }
        } catch (err) {
          console.error('Failed to load conversation:', err)
        }
      } else {
        setCurrentConversation(null)
        setSelectedModel(null)
        setConversationSettings(null)
      }
    }
    loadConversation()
  }, [conversationId, getConversation, loadMessages])
  
  // Reset highlighted index when search query changes or model selector opens/closes
  useEffect(() => {
    const compatibleModels = allFilteredModels.filter(m => isModelCompatible(m))
    setHighlightedModelIndex(compatibleModels.length > 0 ? 0 : -1) // Start with first model if available
  }, [searchQuery, showModelSelector, allFilteredModels])
  
  // Clear search when model selector closes and auto-focus when it opens
  useEffect(() => {
    if (!showModelSelector) {
      setSearchQuery('')
    } else {
      // Auto-focus the search input when model selector opens
      setTimeout(() => {
        searchInputRef.current?.focus()
      }, 100)
    }
  }, [showModelSelector])
  
  // Keyboard shortcuts for model selector
  useEffect(() => {
    const handleKeyDown = (e: KeyboardEvent) => {
      // Toggle model selector (Cmd+. or Ctrl+.)
      if (e.key === '.' && (e.metaKey || e.ctrlKey)) {
        e.preventDefault()
        setShowModelSelector(prev => !prev)
      }
      
      // Open model selector and focus search when Shift+Cmd+M is pressed
      if (e.key === 'm' && (e.metaKey || e.ctrlKey) && e.shiftKey) {
        e.preventDefault()
        if (!showModelSelector) {
          setShowModelSelector(true)
          // Focus will be handled by the auto-focus effect when selector opens
        } else {
          searchInputRef.current?.focus()
          searchInputRef.current?.select()
        }
      }
    }

    document.addEventListener('keydown', handleKeyDown)
    return () => {
      document.removeEventListener('keydown', handleKeyDown)
    }
  }, [showModelSelector])

  // Click outside to close model selector
  useEffect(() => {
    const handleClickOutside = (event: MouseEvent) => {
      if (showModelSelector && dropdownRef.current && buttonRef.current && 
          !dropdownRef.current.contains(event.target as Node) && 
          !buttonRef.current.contains(event.target as Node)) {
        setShowModelSelector(false)
      }
    }

    if (showModelSelector) {
      document.addEventListener('mousedown', handleClickOutside)
    }
    
    return () => {
      document.removeEventListener('mousedown', handleClickOutside)
    }
  }, [showModelSelector])
  
  // Auto-select model logic: always ensure a model is selected
  useEffect(() => {
    // If we have available models
    if (availableModels.length > 0) {
      // Check if current selected model is still available
      if (selectedModel) {
        const isModelStillAvailable = availableModels.some(
          model => model.provider === selectedModel.provider && model.model === selectedModel.model
        )
        
        if (!isModelStillAvailable) {
          console.log('Selected model is no longer available, auto-selecting first available')
          // Auto-select the first available model
          const firstModel = availableModels[0]
          setSelectedModel({ provider: firstModel.provider, model: firstModel.model })
          
          // Update conversation if applicable
          if (conversationId) {
            updateConversation(conversationId, {
              provider: firstModel.provider,
              model: firstModel.model
            }).catch(err => console.error('Failed to update conversation model:', err))
          }
        }
      } else if (!currentConversation?.model) {
        // No model selected and no conversation model, auto-select first available
        console.log('No model selected, auto-selecting first available')
        const firstModel = availableModels[0]
        setSelectedModel({ provider: firstModel.provider, model: firstModel.model })
        
        // Update conversation if applicable
        if (conversationId) {
          updateConversation(conversationId, {
            provider: firstModel.provider,
            model: firstModel.model
          }).catch(err => console.error('Failed to update conversation model:', err))
        }
      }
    } else {
      // No models available
      setSelectedModel(null)
    }
  }, [availableModels, selectedModel, conversationId, updateConversation, currentConversation?.model])
  
  // Auto-focus input when app opens and model is ready
  useEffect(() => {
    const focusInput = () => {
      // Only focus if there's a model available and input is not disabled
      const hasModel = (currentConversation?.model || selectedModel?.model)
      const isInputEnabled = conversationId && hasModel
      
      if (isInputEnabled && messageInputRef.current?.focus) {
        // Small delay to ensure everything is rendered
        setTimeout(() => {
          messageInputRef.current?.focus()
        }, 150)
      }
    }
    
    focusInput()
  }, [conversationId, currentConversation?.model, selectedModel?.model, messageInputRef])
  
  // Function to check if a model is compatible with current attachments
  const isModelCompatible = (model: any) => {
    if (!model.capabilities) return true // If no capabilities info, allow selection
    
    // Check if model has all required capabilities
    if (requiredCapabilities.vision && !model.capabilities.vision) return false
    if (requiredCapabilities.audio && !model.capabilities.audio) return false
    if (requiredCapabilities.files && !model.capabilities.files) return false
    
    return true
  }

  // Function to get tooltip text for incompatible models
  const getIncompatibilityReason = (model: any) => {
    if (!model.capabilities) return null
    
    const missing: string[] = []
    if (requiredCapabilities.vision && !model.capabilities.vision) missing.push('image')
    if (requiredCapabilities.audio && !model.capabilities.audio) missing.push('audio')
    if (requiredCapabilities.files && !model.capabilities.files) missing.push('file')
    
    if (missing.length === 0) return null
    
    const attachmentTypes = missing.join(', ')
    return `Remove ${attachmentTypes} attachment${missing.length > 1 ? 's' : ''} to switch to this model`
  }
  
  // Function to get the index of a model in the compatible models list
  const getModelIndex = (model: any) => {
    const compatibleModels = allFilteredModels.filter(m => isModelCompatible(m))
    return compatibleModels.findIndex(m => 
      m.provider === model.provider && m.model === model.model
    )
  }

  // Function to check if a model is currently highlighted (unified hover and keyboard)
  const isModelHighlighted = (model: any) => {
    const compatibleModels = allFilteredModels.filter(m => isModelCompatible(m))
    if (highlightedModelIndex < 0 || highlightedModelIndex >= compatibleModels.length) return false
    const highlightedModel = compatibleModels[highlightedModelIndex]
    return highlightedModel.provider === model.provider && highlightedModel.model === model.model
  }

  // Function to handle mouse enter on a model
  const handleModelMouseEnter = (model: any) => {
    const modelIndex = getModelIndex(model)
    if (modelIndex !== -1) {
      setHighlightedModelIndex(modelIndex)
    }
  }
  
  // Handle model selection
  const handleModelSelect = async (model: {provider: string, model: string}) => {
    setSelectedModel(model)
    setShowModelSelector(false)
    
    // Update conversation with new model
    if (conversationId) {
      try {
        await updateConversation(conversationId, {
          provider: model.provider,
          model: model.model
        })
        
        // Update local state immediately to reflect the change
        setCurrentConversation((prev) => prev ? {
          ...prev,
          provider: model.provider,
          model: model.model
        } : null)
      } catch (err) {
        console.error('Failed to update conversation model:', err)
      }
    }
    
    // Focus the input field after model selection
    setTimeout(() => {
      messageInputRef.current?.focus()
    }, 100)
  }
  
  // Handle conversation copy
  const handleCopyConversation = async () => {
    if (messages.length < 1) return
    
    try {
      const conversationText = messages
        .map(msg => {
          const role = msg.role === 'user' ? 'You' : 'Assistant'
          return `${role}: ${msg.text || ''}`
        })
        .join('\n\n')
      
      await navigator.clipboard.writeText(conversationText)
      setCopiedConversation(true)
      setTimeout(() => setCopiedConversation(false), 2000)
    } catch (err) {
      console.error('Failed to copy conversation:', err)
    }
  }
  
  // Handle new conversation creation
  const handleNewConversation = async () => {
    try {
      // Use current conversation's model if available, otherwise empty
      const provider = currentConversation?.provider || ''
      const model = currentConversation?.model || ''
      
      // Create a pending conversation
      createPendingConversation('New Conversation', provider, model)
      
      // Focus the message input after a short delay
      setTimeout(() => {
        messageInputRef.current?.focus()
      }, 100)
    } catch (err) {
      console.error('Failed to create new conversation:', err)
    }
  }

  // Handle conversation settings save
  const handleSaveConversationSettings = async (newSettings: ConversationSettings) => {
    if (!conversationId) return
    
    try {
      const settingsJson = JSON.stringify(newSettings)
      await updateConversation(conversationId, { settings: settingsJson })
      setConversationSettings(newSettings)
      
      // Update local state immediately to reflect the change
      setCurrentConversation((prev) => prev ? {
        ...prev,
        settings: settingsJson
      } : null)
    } catch (err) {
      console.error('Failed to save conversation settings:', err)
    }
  }
  
  const handleSend = async (message: string, attachments?: Array<{path: string, base64: string, mimeType: string, name: string, type: 'image' | 'audio' | 'file'}>, reasoningEffort?: 'none' | 'low' | 'medium' | 'high') => {
    if (!conversationId || !message.trim()) return
    
    // Get effective provider and model (prefer conversation, fallback to selected)
    const effectiveProvider = currentConversation?.provider || selectedModel?.provider
    const effectiveModel = currentConversation?.model || selectedModel?.model
    
    if (!effectiveProvider || !effectiveModel) {
      console.error('No provider or model selected')
      return
    }
    
    // Check if we have a configured provider
    const provider = providers[effectiveProvider]
    
    if (!provider || !provider.connected) {
      console.error('No active provider configured')
      return
    }
    
    let activeConversationId = conversationId
    
    try {
      setIsLoading(true)
      clearStreamingMessage(conversationId)
      
      // If this is a pending conversation, commit it to persistent before sending message
      if (conversationId === 'pending') {
        console.log('Committing pending conversation to persistent before sending message')
        
        // Update the pending conversation with effective provider/model before committing
        if (!currentConversation?.provider || !currentConversation?.model) {
          await updateConversation('pending', {
            provider: effectiveProvider,
            model: effectiveModel
          })
        }
        
        const persistentId = await commitPendingConversation()
        if (persistentId) {
          activeConversationId = persistentId
          onSelectConversation?.(persistentId)
          // Update current conversation state
          const promotedConv = getConversation(persistentId)
          if (promotedConv) {
            setCurrentConversation(promotedConv)
          }
        } else {
          console.error('Failed to commit pending conversation')
          return
        }
      } else if (activeConversationId && (!currentConversation?.provider || !currentConversation?.model)) {
        // Update existing conversation with effective provider/model
        await updateConversation(activeConversationId, {
          provider: effectiveProvider,
          model: effectiveModel
        })
        setCurrentConversation(prev => prev ? {
          ...prev,
          provider: effectiveProvider,
          model: effectiveModel
        } : null)
      }
      
      // Create abort controller for cancellation
      const controller = new AbortController()
      setAbortController(controller)
      
      // Option 1: Prepend web results if search is toggled on
      let effectiveText = message
      let searchReferences: CreateMessageInput['references'] | undefined
      if (searchEnabled) {
        try {
          const provider = await getDefaultSearchProvider()
          const results = await provider.search(message, { count: 5 })
          if (results && results.length > 0) {
            const preamble = formatResultsForPrompt(results)
            effectiveText = `${preamble}\n\nUser question: ${message}`
            // Build references array for citations mapping
            searchReferences = results.map((r) => ({
              type: 'citation',
              url: r.url,
              title: r.title,
              snippet: r.snippet,
              source_type: 'web',
              domain: (() => {
                try { return new URL(r.url).hostname } catch { return undefined }
              })()
            }))
          }
        } catch (err) {
          console.error('Web search failed, continuing without augmentation:', err)
          if ((window as any).showToast) {
            (window as any).showToast({
              type: 'error',
              title: 'Web search failed',
              message: err instanceof Error ? err.message : 'Unknown error'
            })
          }
        }
      }

      // Build user message to display/store (original), and a separate payload for sending
      const userMessage: CreateMessageInput = {
        role: 'user',
        text: message,
        ...(searchReferences ? { references: searchReferences } : {})
      }
      const sendUserMessage: CreateMessageInput = {
        role: 'user',
        text: effectiveText,
      }
      
      // Handle attachments
      if (attachments && attachments.length > 0) {
        // Handle image attachments
        const images = attachments
          .filter(att => att.type === 'image')
          .map(att => ({
            file_path: att.base64, // Store base64 data
            mime_type: att.mimeType,
            url: `data:${att.mimeType};base64,${att.base64}`
          }))
        
        if (images.length > 0) {
          userMessage.images = images
        }
        
        // Handle audio attachments
        const audioFiles = attachments
          .filter(att => att.type === 'audio')
          .map(att => ({
            file_path: att.base64, // Store base64 data
            mime_type: att.mimeType,
            url: `data:${att.mimeType};base64,${att.base64}`
          }))
        
        if (audioFiles.length > 0) {
          userMessage.audio = audioFiles
        }
        
        // Handle file attachments  
        const files = attachments
          .filter(att => att.type === 'file')
          .map(att => ({
            path: att.path,
            name: att.name,
            type: att.mimeType,
            content: att.base64 // Store base64 content for sending to providers
          }))
        
        if (files.length > 0) {
          userMessage.files = files
        }
      }
      
      // Add user message to store (which handles both draft and persistent)
      const userMessageId = await addMessageToStore(activeConversationId, userMessage)
      
      // Track message sent event
      telemetryService.trackMessageSent(effectiveProvider, effectiveModel, message.length)
      
      // Create model configurations for the new interface
      const modelConfigs = await chatService.createModelConfigs(
        isMultiSelectMode && selectedModels.length > 0
          ? selectedModels
          : [{ provider: effectiveProvider, model: effectiveModel }],
        providers,
        getProviderApiKey,
        {
          ...(conversationSettings && {
            temperature: conversationSettings.temperature,
            maxTokens: conversationSettings.max_tokens,
            topP: conversationSettings.top_p,
            frequencyPenalty: conversationSettings.frequency_penalty,
            presencePenalty: conversationSettings.presence_penalty,
            stop: conversationSettings.stop.length > 0 ? conversationSettings.stop : undefined,
            n: conversationSettings.n,
            seed: conversationSettings.seed,
          }),
          reasoningEffort
        }
      )

      // Send to AI provider(s) with streaming
      await chatService.sendMessage({
        conversationId: activeConversationId,
<<<<<<< HEAD
        userMessage: sendUserMessage,
=======
        userMessage,
        userMessageId: typeof userMessageId === 'number' ? userMessageId : undefined,
>>>>>>> 46e37568
        systemPrompt: currentConversation?.system_prompt || undefined,
        models: modelConfigs,
        signal: controller.signal,
        onStreamChunk: (content: string, modelId: string) => {
          // Handle multiple concurrent streams per model
          setStreamingMessage(activeConversationId, content, modelId)
          console.log(`Streaming from ${modelId}: ${content.slice(0, 50)}...`)
        },
        onStreamComplete: async (message: CreateMessageInput, modelId: string) => {
          // Add complete assistant message to store
          try {
<<<<<<< HEAD
            const assistantWithRefs: CreateMessageInput = searchEnabled && searchReferences
              ? { ...message, references: searchReferences }
              : message
            await addMessageToStore(activeConversationId, assistantWithRefs)
=======
            // Store model info for display in UI
            const [provider, modelWithSuffix] = modelId.split(':')
            // Handle both format: 'provider:model' and 'provider:model#2'
            const model = modelWithSuffix?.includes('#') ? modelWithSuffix.split('#')[0] : modelWithSuffix
            message.metadata = {
              ...message.metadata,
              modelId: `${provider}/${model}`
            }
            await addMessageToStore(activeConversationId, message)
            
>>>>>>> 46e37568
            // Track message received event
            telemetryService.trackMessageReceived(provider, model, message.text?.length || 0)
          } catch (err) {
            console.error('Failed to save assistant message:', err)
          }
          clearStreamingMessage(activeConversationId, modelId)
        },
        onModelStreamStart: (modelId: string) => {
          console.log(`Model ${modelId} started streaming`)
        },
        onModelError: (error: Error, modelId: string) => {
          console.error(`Model ${modelId} error:`, error)
          // Show error toast for individual model failures
          if ((window as any).showToast) {
            const [provider, modelWithSuffix] = modelId.split(':')
            // Handle both format: 'provider:model' and 'provider:model#2'
            const model = modelWithSuffix?.includes('#') ? modelWithSuffix.split('#')[0] : modelWithSuffix
            const suffix = modelWithSuffix?.includes('#') ? modelWithSuffix.split('#')[1] : ''
            ;(window as any).showToast({
              type: 'error',
              title: `${provider}/${model}${suffix ? `#${suffix}` : ''} failed`,
              message: error.message
            })
          }
        }
      })
      
      // Note: For streaming, the message is already saved in onStreamComplete
      // For non-streaming, we would need to save assistantMessage here, but currently we're always streaming
      
    } catch (err) {
      // Since we handle cancellation gracefully now, we shouldn't get cancelled errors
      console.error('Failed to send message:', err)
      // Show error toast
      if ((window as any).showToast) {
        (window as any).showToast({
          type: 'error',
          title: 'Failed to send message',
          message: err instanceof Error ? err.message : 'An unknown error occurred'
        })
      }
    } finally {
      setIsLoading(false)
      clearStreamingMessage(activeConversationId)
      setAbortController(null)
    }
  }
  
  const handleCancel = async () => {
    if (abortController && conversationId) {
      abortController.abort()
      
      // Save partial message if there's content
      if (zustandStreamingMessage.trim()) {
        try {
          const partialMessage: CreateMessageInput = {
            role: 'assistant',
            text: zustandStreamingMessage,
            processing_time_ms: Date.now() // We don't track start time, so use current time
          }
          await addMessageToStore(conversationId, partialMessage)
        } catch (err) {
          console.error('Failed to save partial message:', err)
        }
      }
      
      setAbortController(null)
      setIsLoading(false)
      clearStreamingMessage(conversationId)
    }
  }

  const handleStartDrag = async (e: React.MouseEvent) => {
    e.preventDefault()
    try {
      const window = getCurrentWindow()
      await window.startDragging()
    } catch (error) {
      console.error('Failed to start dragging:', error)
    }
  }

  return (
    <div className="h-full flex flex-col min-w-0">
      
      {/* Header */}
      <div className="border-b border-border/10 px-6 pt-8 pb-4 w-full glass-nav backdrop-blur-strong flex-shrink-0 select-none"
           onMouseDown={handleStartDrag}
      >
        <div className="flex items-center justify-between w-full gap-4">
          <div 
            className="min-w-0 flex-1 select-none" 
            onMouseDown={handleStartDrag}
          >
            <h2 className="text-lg font-semibold truncate text-foreground/95 tracking-tight">
              {currentConversation?.title || 'New Conversation'}
            </h2>
            <p className="text-sm text-muted-foreground/80 truncate">
              {isMultiSelectMode && selectedModels.length > 0 
                ? `Multi-Model (${selectedModels.length} selected)` 
                : (() => {
                    const modelDisplay = getConversationModelDisplay(currentConversation?.model || selectedModel?.model, messages)
                    const provider = currentConversation?.provider || selectedModel?.provider || 'No Provider'
                    return modelDisplay === 'Multi-Model' 
                      ? modelDisplay
                      : `${provider} • ${modelDisplay}`
                  })()
              }
            </p>
          </div>
          
          <div className="flex-shrink-0 flex items-center gap-2">
            {/* Copy conversation button - only show if there's at least one message */}
            {messages.length >= 1 && (
              <button
                onClick={handleCopyConversation}
                className="copy-conversation-btn p-2 elegant-hover rounded-xl transition-all duration-200 hover:scale-105 shadow-elegant text-muted-foreground hover:text-primary"
                title="Copy conversation"
                aria-label="Copy conversation to clipboard"
              >
                {copiedConversation ? (
                  <Check className="h-4 w-4 text-primary" />
                ) : (
                  <Copy className="h-4 w-4" />
                )}
              </button>
            )}
            
            {/* Model selector or Add Provider button */}
            {messages.length < 1 && (
              availableModels.length === 0 ? (
                // Show Add Provider button when no models are available
                <button
                  onClick={() => {
                    // Open settings modal to provider section
                    const event = new CustomEvent('openSettings', { detail: { section: 'providers' } })
                    window.dispatchEvent(event)
                  }}
                  className="elegant-button flex items-center gap-2 px-4 py-2 text-white rounded-xl text-sm font-medium"
                  aria-label="Add AI provider"
                >
                  <Plus className="h-4 w-4" />
                  <span>Add Provider</span>
                </button>
              ) : (
                <div className="relative">
                  <button
                    ref={buttonRef}
                    onClick={() => setShowModelSelector(!showModelSelector)}
                    className="flex items-center gap-2 px-4 py-2 elegant-hover rounded-xl transition-all duration-200 hover:scale-105 text-sm shadow-elegant border border-border/20 text-muted-foreground hover:text-primary hover:border-primary/30"
                    aria-label={selectedModel && selectedModel.model ? `Selected model: ${selectedModel.model}` : 'Select AI model'}
                    aria-expanded={showModelSelector}
                    aria-haspopup="listbox"
                  >
                    <span className={(!selectedModel || !selectedModel.model) && (!isMultiSelectMode || selectedModels.length === 0) ? 'text-muted-foreground' : 'text-foreground/90'}>
                      {isMultiSelectMode 
                        ? selectedModels.length > 0 
                          ? `${selectedModels.length} model${selectedModels.length !== 1 ? 's' : ''}`
                          : 'Select Models'
                        : selectedModel && selectedModel.model 
                          ? selectedModel.model 
                          : 'Select Model'
                      }
                    </span>
                    <ChevronDown className="h-4 w-4" />
                  </button>
              
              {showModelSelector && (
                <div ref={dropdownRef} className="absolute right-0 top-full mt-2 w-80 glass-effect border border-border/20 rounded-2xl shadow-elegant-xl z-[9999] max-h-80 overflow-y-auto overflow-x-hidden elegant-scrollbar">
                  {/* Search bar - frozen at top */}
                  <div className="sticky top-0 glass-nav backdrop-blur-strong border-b border-border/10 p-3 z-10">
                    <div className="elegant-input-container flex items-center gap-2 px-3 py-2">
                      <Search className="h-4 w-4 text-muted-foreground flex-shrink-0" />
                      <input
                        ref={searchInputRef}
                        type="text"
                        placeholder="Search models..."
                        value={searchQuery}
                        onChange={(e) => setSearchQuery(e.target.value)}
                        onKeyDown={(e) => {
                          const compatibleModels = allFilteredModels.filter(m => isModelCompatible(m))
                          
                          if (e.key === 'ArrowDown') {
                            e.preventDefault()
                            setHighlightedModelIndex(prev => 
                              prev < compatibleModels.length - 1 ? prev + 1 : 0
                            )
                          } else if (e.key === 'ArrowUp') {
                            e.preventDefault()
                            setHighlightedModelIndex(prev => 
                              prev > 0 ? prev - 1 : compatibleModels.length - 1
                            )
                          } else if (e.key === 'Enter') {
                            e.preventDefault()
                            if (highlightedModelIndex >= 0 && highlightedModelIndex < compatibleModels.length) {
                              const selectedModel = compatibleModels[highlightedModelIndex]
                              handleModelSelect({ provider: selectedModel.provider, model: selectedModel.model })
                            }
                          } else if (e.key === 'Escape') {
                            e.preventDefault()
                            setShowModelSelector(false)
                          }
                        }}
                        className="flex-1 bg-transparent text-sm focus:outline-none placeholder:text-muted-foreground text-foreground"
                      />
                    </div>
                  </div>
                  
                  {/* Multi-Select option at top - hidden in mini window */}
                  {!isMiniWindow && (
                    <div className="border-b border-border/10">
                      <button
                        onClick={() => {
                          setIsMultiSelectMode(!isMultiSelectMode)
                          if (!isMultiSelectMode && selectedModel) {
                            // When entering multi-select, add current model to selection
                            setSelectedModels([selectedModel])
                          } else if (isMultiSelectMode) {
                            // When exiting multi-select, clear selections and use first selected model
                            if (selectedModels.length > 0) {
                              setSelectedModel(selectedModels[0])
                            }
                            setSelectedModels([])
                          }
                        }}
                        className={clsx(
                          'w-full text-left px-4 py-3 transition-all duration-200 elegant-hover flex items-center justify-between',
                          isMultiSelectMode 
                            ? 'bg-gradient-subtle border-l-2 border-l-primary text-primary' 
                            : 'text-foreground/90 hover:bg-surface-hover'
                        )}
                      >
                        <div className="flex items-center gap-3">
                          <div className={clsx(
                            "w-5 h-5 rounded border-2 flex items-center justify-center transition-all duration-200",
                            isMultiSelectMode 
                              ? "bg-primary border-primary" 
                              : "border-border hover:border-primary/50"
                          )}>
                            {isMultiSelectMode && <Check className="w-3 h-3 text-primary-foreground" />}
                          </div>
                          <div>
                            <div className="font-medium text-sm">Multi-Select</div>
                            <div className="text-xs text-muted-foreground">
                              {isMultiSelectMode 
                                ? `${selectedModels.length}/5 model${selectedModels.length !== 1 ? 's' : ''} selected`
                                : 'Message multiple models at once (max 5)'
                              }
                            </div>
                          </div>
                        </div>
                      </button>
                    </div>
                  )}
                  
                  {Object.entries(filteredModelsByProvider).length === 0 ? (
                    <div className="py-4">
                      <EmptyState
                        type="no-results"
                        title={searchQuery ? "No models found" : "No models available"}
                        description={searchQuery ? `No models matching "${searchQuery}"` : "Check your provider settings"}
                        className="scale-75"
                      />
                    </div>
                  ) : (
                    Object.entries(filteredModelsByProvider).map(([providerName, models]) => (
                      <div key={providerName} className="mb-2">
                        <div className="px-4 py-3 text-xs font-semibold text-muted-foreground glass-nav backdrop-blur-strong border-b border-border/10 tracking-wide">
                          {providerName.toUpperCase()}
                        </div>
                        <div className="p-1">
                          {models.map((model) => {
                            const compatible = isModelCompatible(model)
                            const incompatibilityReason = getIncompatibilityReason(model)
                            const isSelected = selectedModel?.provider === model.provider && selectedModel?.model === model.model
                            const isSelectedInMulti = selectedModels.some(m => m.provider === model.provider && m.model === model.model)
                            const isHighlighted = isModelHighlighted(model)
                            const isAtMaxSelection = isMultiSelectMode && selectedModels.length >= 5 && !isSelectedInMulti
                            
                            return (
                              <button
                                key={`${model.provider}-${model.model}`}
                                onClick={() => {
                                  if (!compatible) return
                                  if (isMultiSelectMode) {
                                    // In multi-select mode, toggle selection
                                    if (isSelectedInMulti) {
                                      setSelectedModels(prev => prev.filter(m => !(m.provider === model.provider && m.model === model.model)))
                                    } else if (selectedModels.length < 5) {
                                      setSelectedModels(prev => [...prev, { provider: model.provider, model: model.model }])
                                    }
                                  } else {
                                    handleModelSelect({ provider: model.provider, model: model.model })
                                  }
                                }}
                                onMouseEnter={() => handleModelMouseEnter(model)}
                                className={clsx(
                                  'w-full text-left px-3 py-2 transition-all duration-200 rounded-xl mx-1 my-0.5',
                                  !compatible || isAtMaxSelection
                                    ? 'cursor-not-allowed opacity-50' 
                                    : 'cursor-pointer elegant-hover',
                                  (isSelected && !isMultiSelectMode) || (isSelectedInMulti && isMultiSelectMode)
                                    ? 'bg-gradient-subtle border border-primary/20'
                                    : isHighlighted
                                    ? 'bg-surface-hover'
                                    : ''
                                )}
                                disabled={!compatible || isAtMaxSelection}
                                title={incompatibilityReason || (isAtMaxSelection ? 'Maximum 5 models can be selected' : undefined)}
                                data-model-id={`${model.provider}-${model.model}`}
                              >
                                <div className="flex items-center justify-between">
                                  <div className="flex items-center gap-2">
                                    {isMultiSelectMode && (
                                      <div className={clsx(
                                        "w-4 h-4 rounded border flex items-center justify-center transition-all duration-200",
                                        isSelectedInMulti 
                                          ? "bg-primary border-primary" 
                                          : "border-border"
                                      )}>
                                        {isSelectedInMulti && <Check className="w-2.5 h-2.5 text-primary-foreground" />}
                                      </div>
                                    )}
                                    <div className={clsx(
                                      "font-medium text-sm",
                                      !compatible || isAtMaxSelection ? "text-muted-foreground" : "text-foreground/90"
                                    )}>
                                      {model.model}
                                    </div>
                                  </div>
                                  <ModelCapabilityIcons 
                                    capabilities={model.capabilities} 
                                    className={!compatible ? "opacity-50" : ""}
                                  />
                                </div>
                              </button>
                            )
                          })}
                        </div>
                      </div>
                    ))
                  )}
                </div>
              )}
                </div>
              )
            )}
            
            {/* New conversation button - only show if there's at least one message */}
            {messages.length >= 1 && (
              <button
                onClick={handleNewConversation}
                className="new-conversation-btn p-2 elegant-hover rounded-xl transition-all duration-200 hover:scale-105 shadow-elegant text-muted-foreground hover:text-primary"
                title="New conversation"
                aria-label="Start new conversation"
              >
                <Plus className="h-4 w-4" />
              </button>
            )}
          </div>
        </div>
      </div>

      <div className="flex-1 flex flex-col min-h-0">
        {/* Messages - this should be the scrollable area */}
      <div className="flex-1 min-h-0">
        <MessageList 
          messages={messages}
          streamingMessage={zustandStreamingMessage}
          streamingMessagesByModel={streamingMessagesByModel}
          isLoading={isLoading}
          expectedModels={isMultiSelectMode && selectedModels.length > 0 ? selectedModels : []}
        />
      </div>

      {/* Input - fixed at bottom */}
      <div className="flex-shrink-0">
        <MessageInput
          ref={messageInputRef}
          onSend={handleSend}
          onCancel={handleCancel}
          disabled={!conversationId || (!currentConversation?.provider && !selectedModel?.provider) || (!currentConversation?.model && !selectedModel?.model)}
          isLoading={isLoading}
          noProvider={!currentConversation?.model && !selectedModel?.model}
          messages={messages}
          modelCapabilities={
            (currentConversation?.model && providers?.[currentConversation.provider]?.modelCapabilities?.[currentConversation.model]) ||
            (selectedModel?.model && providers?.[selectedModel.provider]?.modelCapabilities?.[selectedModel.model]) || {
              vision: false,
              audio: false,
              files: false,
              thinking: false
            }
          }
          onOpenConversationSettings={() => setShowConversationSettings(true)}
          onAttachmentsChange={setRequiredCapabilities}
          searchEnabled={searchEnabled}
          onToggleSearch={() => setSearchEnabled(prev => !prev)}
        />
      </div>
      </div>

      {/* Conversation Settings Modal */}
      <ConversationSettingsModal
        isOpen={showConversationSettings}
        onClose={() => setShowConversationSettings(false)}
        settings={conversationSettings}
        onSave={handleSaveConversationSettings}
        conversationId={conversationId || null}
      />
    </div>
  )
}<|MERGE_RESOLUTION|>--- conflicted
+++ resolved
@@ -720,12 +720,8 @@
       // Send to AI provider(s) with streaming
       await chatService.sendMessage({
         conversationId: activeConversationId,
-<<<<<<< HEAD
-        userMessage: sendUserMessage,
-=======
         userMessage,
         userMessageId: typeof userMessageId === 'number' ? userMessageId : undefined,
->>>>>>> 46e37568
         systemPrompt: currentConversation?.system_prompt || undefined,
         models: modelConfigs,
         signal: controller.signal,
@@ -737,12 +733,6 @@
         onStreamComplete: async (message: CreateMessageInput, modelId: string) => {
           // Add complete assistant message to store
           try {
-<<<<<<< HEAD
-            const assistantWithRefs: CreateMessageInput = searchEnabled && searchReferences
-              ? { ...message, references: searchReferences }
-              : message
-            await addMessageToStore(activeConversationId, assistantWithRefs)
-=======
             // Store model info for display in UI
             const [provider, modelWithSuffix] = modelId.split(':')
             // Handle both format: 'provider:model' and 'provider:model#2'
@@ -753,7 +743,6 @@
             }
             await addMessageToStore(activeConversationId, message)
             
->>>>>>> 46e37568
             // Track message received event
             telemetryService.trackMessageReceived(provider, model, message.text?.length || 0)
           } catch (err) {
