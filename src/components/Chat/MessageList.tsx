import { format } from 'date-fns'
import ReactMarkdown from 'react-markdown'
import remarkGfm from 'remark-gfm'
import { Prism as SyntaxHighlighter } from 'react-syntax-highlighter'
import { oneDark, oneLight } from 'react-syntax-highlighter/dist/esm/styles/prism'
import { Copy, Check, FileText, Image, Volume2 } from 'lucide-react'
import clsx from 'clsx'
import React, { useState, useEffect } from 'react'
import { type Message } from '../../shared/messageStore'
import { useSettings } from '../../hooks/useSettings'
import Lottie from 'lottie-react'
import spinnerAnimation from '../../assets/spinner.json'
import EmptyState from '../EmptyState/EmptyState'

interface MessageListProps {
  messages?: Message[]
  isLoading?: boolean
  streamingMessage?: string
  streamingMessagesByModel?: Map<string, string>
  expectedModels?: Array<{provider: string, model: string}>
}

interface CodeBlockProps {
  children: string
  className?: string
  isDark: boolean
}

function CodeBlock({ children, className, isDark }: CodeBlockProps) {
  const [copied, setCopied] = useState(false)
  
  const match = /language-(\w+)/.exec(className || '')
  const language = match ? match[1] : 'text'
  
  const handleCopy = async () => {
    await navigator.clipboard.writeText(children)
    setCopied(true)
    setTimeout(() => setCopied(false), 2000)
  }
  
  return (
    <div className="relative group">
      <button
        onClick={handleCopy}
        className="absolute top-2 right-2 p-1.5 rounded-xl glass-effect border border-border/20 opacity-0 group-hover:opacity-100 transition-all duration-200 elegant-hover text-muted-foreground hover:text-primary"
        title="Copy code"
      >
        {copied ? (
          <Check className="h-3 w-3 text-primary" />
        ) : (
          <Copy className="h-3 w-3" />
        )}
      </button>
      <SyntaxHighlighter
        style={isDark ? oneDark : oneLight}
        language={language}
        customStyle={{
          margin: 0,
          borderRadius: '0.5rem',
          fontSize: '0.875rem',
          border: '1px solid hsl(var(--border))',
          overflowX: 'hidden',
          wordWrap: 'break-word',
          whiteSpace: 'pre-wrap',
        }}
        codeTagProps={{
          style: {
            fontFamily: 'ui-monospace, SFMono-Regular, "SF Mono", Consolas, "Liberation Mono", Menlo, monospace',
            wordWrap: 'break-word',
            whiteSpace: 'pre-wrap',
          }
        }}
      >
        {children}
      </SyntaxHighlighter>
    </div>
  )
}

function AttachmentDisplay({ attachments }: { attachments: { type: string; path: string; mimeType: string }[] | null }) {
  if (!attachments || attachments.length === 0) return null

  const getAttachmentIcon = (type: string) => {
    switch (type) {
      case 'image':
        return Image
      case 'audio':
        return Volume2
      default:
        return FileText
    }
  }

  return (
    <div className="flex flex-wrap gap-2 mb-3">
      {attachments.map((attachment, index) => {
        const Icon = getAttachmentIcon(attachment.type)
        const fileName = attachment.path.split('/').pop() || 'Unknown file'
        
        return (
          <div
            key={index}
            className="flex items-center gap-2 glass-effect border border-border/20 rounded-xl px-3 py-2 text-sm shadow-elegant"
          >
            <Icon className="h-4 w-4 text-primary" />
            <span className="truncate max-w-32 text-foreground/90" title={fileName}>
              {fileName}
            </span>
          </div>
        )
      })}
    </div>
  )
}


<<<<<<< HEAD
// Replace plain text citations like [1] or grouped like [1,2] with markdown links
// Examples:
//   "see [1] and [2]" => "see [1](url "domain") and [2](url "domain")"
//   "sources [1,2]"   => "sources [1](url1 "dom1") [2](url2 "dom2")"
function linkifyCitations(text: string, refs: Array<{ url?: string; title?: string; domain?: string }>): string {
  if (!text || !Array.isArray(refs) || refs.length === 0) return text
  if (text.length > 20000) return text

  const byIndex: Record<string, { url?: string; domain?: string }> = {}
  refs.forEach((r, idx) => {
    byIndex[String(idx + 1)] = { url: r.url, domain: r.domain }
  })

  // First, expand grouped citations like [1,2] or [1, 2, 3] into separate linked badges
  // Avoid touching existing markdown links (negative lookahead for opening paren)
  let output = text.replace(/\[((?:\d+\s*,\s*)+\d+)\](?!\()/g, (match, group: string) => {
    const numbers = group
      .split(',')
      .map((s) => s.trim())
      .filter((s) => s.length > 0)

    const mapped = numbers.map((num) => {
      const ref = byIndex[num]
      if (!ref || !ref.url) return `[${num}]`
      const title = ref.domain || ref.url
      return `[${num}](${ref.url} "${title}")`
    })

    // Join with a space so each badge renders separately
    return mapped.join(' ')
  })

  // Then, linkify single citations like [1] that are not already linked
  output = output.replace(/\[(\d+)\](?!\()/g, (match, num: string) => {
    const ref = byIndex[num]
    if (!ref || !ref.url) return match
    const title = ref.domain || ref.url
    return `[${num}](${ref.url} "${title}")`
  })

  return output
}


export default function MessageList({ messages = [], isLoading = false, streamingMessage = '' }: MessageListProps) {
=======
export default function MessageList({ messages = [], isLoading = false, streamingMessage = '', streamingMessagesByModel, expectedModels = [] }: MessageListProps) {
>>>>>>> 46e37568
  const [loadingMessage, setLoadingMessage] = useState('Assembling')
  const [copiedMessageId, setCopiedMessageId] = useState<string | null>(null)
  const { userName } = useSettings()
  
  
  
  // Group messages by their relationships for side-by-side display
  const groupedMessages = React.useMemo(() => {
    const groups: Array<{ type: 'single' | 'parallel', messages: Message[], timestamp: string }> = []
    const processedIds = new Set<number>()
    
    // If we have expected models and are currently in a multi-model scenario,
    // we need to be more careful about grouping the most recent messages
    const hasActiveMultiModelSession = expectedModels.length > 1 && 
                                       ((streamingMessagesByModel?.size || 0) > 0 || isLoading)
    
    for (const message of messages) {
      if (processedIds.has(message.id)) continue
      
      // Check if this message has siblings (same previous_message_id)
      const siblings = messages.filter(m => 
        m.previous_message_id === message.previous_message_id &&
        m.previous_message_id !== null &&
        m.role === 'assistant' // Only group assistant responses
      )
      
      if (siblings.length > 1) {
        // This is a parallel response group - sort by created_at to ensure consistent order
        const sortedSiblings = siblings.sort((a, b) => new Date(a.created_at).getTime() - new Date(b.created_at).getTime())
        groups.push({
          type: 'parallel',
          messages: sortedSiblings,
          timestamp: sortedSiblings[0].created_at
        })
        siblings.forEach(sibling => processedIds.add(sibling.id))
      } else if (hasActiveMultiModelSession && message.role === 'assistant') {
        // If we're in an active multi-model session and this is the most recent assistant message,
        // check if it's part of an ongoing parallel response by looking at timing
        const messageTime = new Date(message.created_at).getTime()
        const now = Date.now()
        const isRecent = (now - messageTime) < 10000 // Within last 10 seconds
        
        if (isRecent) {
          // This might be part of a parallel response - check for other recent assistant messages
          const recentAssistantMessages = messages.filter(m => 
            m.role === 'assistant' && 
            Math.abs(new Date(m.created_at).getTime() - messageTime) < 5000 && // Within 5 second window
            !processedIds.has(m.id)
          )
          
          if (recentAssistantMessages.length > 1) {
            // Multiple recent messages - group as parallel
            const sortedRecent = recentAssistantMessages.sort((a, b) => new Date(a.created_at).getTime() - new Date(b.created_at).getTime())
            groups.push({
              type: 'parallel',
              messages: sortedRecent,
              timestamp: sortedRecent[0].created_at
            })
            recentAssistantMessages.forEach(m => processedIds.add(m.id))
          } else {
            // Single recent message - but if we're expecting more models, wait
            groups.push({
              type: 'single',
              messages: [message],
              timestamp: message.created_at
            })
            processedIds.add(message.id)
          }
        } else {
          // Older message - treat as single
          groups.push({
            type: 'single',
            messages: [message],
            timestamp: message.created_at
          })
          processedIds.add(message.id)
        }
      } else {
        // This is a single message
        groups.push({
          type: 'single',
          messages: [message],
          timestamp: message.created_at
        })
        processedIds.add(message.id)
      }
    }
    
    // Sort groups by timestamp to maintain chronological order
    return groups.sort((a, b) => new Date(a.timestamp).getTime() - new Date(b.timestamp).getTime())
  }, [messages, expectedModels, streamingMessagesByModel, isLoading])
  
  const copyToClipboard = async (text: string, messageId: string) => {
    try {
      await navigator.clipboard.writeText(text)
      setCopiedMessageId(messageId)
      setTimeout(() => setCopiedMessageId(null), 2000)
    } catch (err) {
      console.error('Failed to copy text: ', err)
    }
  }
  
  // Detect if we're in dark mode
  const isDark = document.documentElement.classList.contains('dark')
  
  useEffect(() => {
    if (!isLoading) return

    const verbs = [
      'Architecting', 'Assembling', 'Brewing', 'Calculating', 'Calibrating', 'Cerebrating', 'Channeling', 'Coalescing', 'Composing', 'Conceptualizing', 'Conjuring', 'Contemplating', 'Crafting', 'Crystallizing', 'Cultivating', 'Curating', 'Deciphering', 'Deliberating', 'Discovering', 'Distilling', 'Emanating', 'Envisioning', 'Exploring', 'Extrapolating', 'Forging', 'Forming', 'Germinating', 'Harmonizing', 'Herding', 'Imagining', 'Incubating', 'Inferring', 'Innovating', 'Manifesting', 'Materializing', 'Musing', 'Orchestrating', 'Parsing', 'Percolating', 'Philosophizing', 'Pioneering', 'Pondering', 'Puttering', 'Rationalizing', 'Refining', 'Sculpting', 'Stewing', 'Strategizing', 'Sussing', 'Synthesizing', 'Theorizing', 'Untangling', 'Unveiling', 'Weaving', 'Working'
    ]

    const pickRandom = () => {
      const next = verbs[Math.floor(Math.random() * verbs.length)]
      setLoadingMessage(next)
    }

    // Pick immediately, then at interval
    pickRandom()
    const interval = setInterval(pickRandom, 2500)
    return () => clearInterval(interval)
  }, [isLoading])
  
  const markdownComponents = {
    code: ({ inline, className, children }: any) => {
      // Force inline rendering for short code snippets without newlines
      const codeText = String(children)
      const isActuallyInline = inline || (!className && !codeText.includes('\n') && codeText.length < 100)
      
      if (isActuallyInline) {
        return (
          <code className="glass-effect border border-border/20 px-2 py-1 rounded-lg text-sm shadow-elegant font-mono text-primary/90">
            {children}
          </code>
        )
      }
      
      return (
        <CodeBlock className={className} isDark={isDark}>
          {String(children).replace(/\n$/, '')}
        </CodeBlock>
      )
    },
    // Enhanced styling for other markdown elements
    a: ({ href, children }: any) => {
      // Detect numeric-only link text (citation), e.g. 1 or [1]
      const textContent = Array.isArray(children)
        ? children.map((c: any) => (typeof c === 'string' ? c : '')).join('').trim()
        : (typeof children === 'string' ? children : '').toString().trim()
      const isCitationNumber = /^\[?\d+\]?$/.test(textContent)
      const domain = (() => { try { return href ? new URL(href).hostname : undefined } catch { return undefined } })() || undefined
      const className = isCitationNumber
        ? 'inline-flex items-center justify-center align-middle rounded-md bg-secondary text-foreground/80 border border-border/30 text-[11px] leading-none px-1.5 py-[3px] mr-1 no-underline hover:bg-accent hover:text-foreground'
        : 'text-primary/80 hover:text-primary underline decoration-dotted'
      const displayText = isCitationNumber ? textContent.replace(/\[|\]/g, '') : textContent
      return (
        <a
          href={href}
          target="_blank"
          rel="noopener noreferrer"
          className={className}
          title={domain}
        >
          {displayText}
        </a>
      )
    },
    h1: ({ children }: any) => (
      <h1 className="text-2xl font-bold mb-4 pb-2 border-b border-border">{children}</h1>
    ),
    h2: ({ children }: any) => (
      <h2 className="text-xl font-bold mb-3 pb-1 border-b border-border">{children}</h2>
    ),
    h3: ({ children }: any) => (
      <h3 className="text-lg font-semibold mb-2">{children}</h3>
    ),
    blockquote: ({ children }: any) => (
      <blockquote className="border-l-4 border-primary pl-4 py-2 my-4 bg-secondary/50 rounded-r">
        {children}
      </blockquote>
    ),
    table: ({ children }: any) => (
      <div className="my-4 overflow-hidden">
        <table className="w-full border border-border rounded-lg table-auto">
          {children}
        </table>
      </div>
    ),
    th: ({ children }: any) => (
      <th className="border border-border px-3 py-2 bg-secondary font-semibold text-left break-words">
        {children}
      </th>
    ),
    td: ({ children }: any) => (
      <td className="border border-border px-3 py-2 break-words">{children}</td>
    ),
    ul: ({ children }: any) => (
      <ul className="list-disc list-inside my-2 space-y-1">{children}</ul>
    ),
    ol: ({ children }: any) => (
      <ol className="list-decimal list-outside my-2 space-y-1 ml-6">{children}</ol>
    ),
    li: ({ children }: any) => (
      <li className="ml-2">{children}</li>
    ),
  }
  
  // Show empty state if no messages and not loading
  if (groupedMessages.length === 0 && !isLoading && !streamingMessage) {
    return (
      <div className="h-full flex items-center justify-center p-4">
        <EmptyState
          type="empty-chat"
          title="Start a conversation"
          description="Type a message below to begin chatting with AI"
        />
      </div>
    )
  }

  return (
    <div className="h-full overflow-y-auto p-6 space-y-8 min-w-0 elegant-scrollbar">
      {groupedMessages.map((group, groupIndex) => {
        if (group.type === 'single') {
          const message = group.messages[0]
          return (
            <div key={message.id} className="w-full max-w-[950px] mx-auto elegant-fade-in">
              <div className="space-y-3">
                <div className="flex items-baseline gap-3">
                  <span className="font-semibold text-foreground/95">
                    {message.role === 'user' ? (userName || 'You') : 'Assistant'}
                  </span>
                  <span className="text-xs text-muted-foreground/70 font-medium">
                    {format(new Date(message.created_at), 'h:mm a')}
                  </span>
                </div>
                
                {/* Show file attachments */}
                <AttachmentDisplay attachments={
                  message.images?.map(img => ({ type: 'image', path: img.file_path || img.url || '', mimeType: img.mime_type || 'image/*' })) ||
                  message.audio?.map(audio => ({ type: 'audio', path: audio.file_path || audio.url || '', mimeType: audio.mime_type || 'audio/*' })) ||
                  message.files?.map(file => ({ type: 'file', path: file.path, mimeType: file.type })) ||
                  null
                } />
                
                <div className={clsx(
                  'prose prose-sm dark:prose-invert max-w-none break-words selection:bg-primary/20 p-4 rounded-2xl relative group',
                  message.role === 'user' ? 'message-bubble-user' : 'message-bubble-assistant'
                )}>
                  <ReactMarkdown
                    remarkPlugins={[remarkGfm]}
                    components={markdownComponents}
                  >
                    {message.text || ''}
                  </ReactMarkdown>
                  
                  <button
                    onClick={() => copyToClipboard(message.text || '', message.id.toString())}
                    className="absolute top-2 right-2 opacity-0 group-hover:opacity-100 transition-all duration-200 inline-flex items-center gap-1 text-xs text-muted-foreground hover:text-primary p-1.5 rounded-lg elegant-hover"
                    title="Copy message"
                  >
                  {copiedMessageId === message.id.toString() ? (
                    <>
                      <Check className="h-3 w-3" />
                      Copied
                    </>
                  ) : (
                    <>
                      <Copy className="h-3 w-3" />
                      Copy
                    </>
                  )}
                  </button>
                </div>
              </div>
            </div>
          )
        } else {
          // Parallel responses - display side by side
          const firstMessage = group.messages[0]
          return (
            <div key={`group-${groupIndex}`} className="w-full max-w-[1200px] mx-auto elegant-fade-in">
              <div className="space-y-3">
                <div className="parallel-responses-header">
                  <span className="font-semibold text-foreground/95">Assistant</span>
                  <span className="parallel-count-badge">
                    {group.messages.length} models
                  </span>
                  <span className="text-xs text-muted-foreground/70 font-medium ml-auto">
                    {format(new Date(firstMessage.created_at), 'h:mm a')}
                  </span>
                </div>
                
                {/* Side by side responses */}
                <div className="comparison-grid">
                  {group.messages.map((message) => (
                    <div key={message.id} className="comparison-response min-w-0">
                      <div className="flex items-center justify-between p-3 pb-0 group">
                        <span className="model-badge truncate">
                          {message.provider}/{message.model}
                        </span>
                        <button
                          onClick={() => copyToClipboard(message.text || '', message.id.toString())}
                          className="opacity-0 group-hover:opacity-100 transition-all duration-200 inline-flex items-center gap-1 text-xs text-muted-foreground hover:text-primary p-1.5 rounded-lg elegant-hover"
                          title="Copy message"
                        >
                        {copiedMessageId === message.id.toString() ? (
                          <>
                            <Check className="h-3 w-3" />
                            Copied
                          </>
                        ) : (
                          <>
                            <Copy className="h-3 w-3" />
                            Copy
                          </>
                        )}
                        </button>
                      </div>
                      <div className="prose prose-sm dark:prose-invert max-w-none break-words selection:bg-primary/20 p-3 pt-2">
                        <ReactMarkdown
                          remarkPlugins={[remarkGfm]}
                          components={markdownComponents}
                        >
                          {message.text || ''}
                        </ReactMarkdown>
                      </div>
                    </div>
                  ))}
                </div>
                
              </div>
            </div>
          )
        }
      })}
      
      {/* Streaming messages */}
      {((streamingMessagesByModel && streamingMessagesByModel.size > 1) || (expectedModels.length > 1 && isLoading)) && (
        <div className="w-full max-w-[1200px] mx-auto elegant-fade-in">
          <div className="space-y-3">
            <div className="parallel-responses-header">
              <span className="font-semibold text-foreground/95">Assistant</span>
              <span className="parallel-count-badge">
                {(() => {
                  if (expectedModels.length > 0) {
                    // Count only models that haven't completed yet
                    const activeModels = expectedModels.filter(expectedModel => {
                      const modelKey = `${expectedModel.provider}:${expectedModel.model}`
                      const isStreaming = streamingMessagesByModel ? 
                        Array.from(streamingMessagesByModel.entries())
                          .some(([id]) => id.startsWith(modelKey)) : false
                      const hasCompleted = messages.some(msg => 
                        msg.role === 'assistant' && 
                        msg.provider === expectedModel.provider && 
                        msg.model === expectedModel.model &&
                        msg.previous_message_id === messages.filter(m => m.role === 'user').slice(-1)[0]?.id
                      )
                      return isStreaming || !hasCompleted
                    })
                    return activeModels.length
                  }
                  return streamingMessagesByModel?.size || 1
                })()} {(() => {
                  const count = expectedModels.length > 0 ? 
                    expectedModels.filter(expectedModel => {
                      const modelKey = `${expectedModel.provider}:${expectedModel.model}`
                      const isStreaming = streamingMessagesByModel ? 
                        Array.from(streamingMessagesByModel.entries())
                          .some(([id]) => id.startsWith(modelKey)) : false
                      const hasCompleted = messages.some(msg => 
                        msg.role === 'assistant' && 
                        msg.provider === expectedModel.provider && 
                        msg.model === expectedModel.model &&
                        msg.previous_message_id === messages.filter(m => m.role === 'user').slice(-1)[0]?.id
                      )
                      return isStreaming || !hasCompleted
                    }).length : streamingMessagesByModel?.size || 1
                  return count === 1 ? 'model' : 'models'
                })()}
              </span>
              <span className="text-xs text-muted-foreground/70 font-medium ml-auto">
                {new Date().toLocaleTimeString([], { hour: '2-digit', minute: '2-digit' })}
              </span>
            </div>
            
<<<<<<< HEAD
            {/* Show file attachments */}
            <AttachmentDisplay attachments={
              message.images?.map(img => ({ type: 'image', path: img.file_path || img.url || '', mimeType: img.mime_type || 'image/*' })) ||
              message.audio?.map(audio => ({ type: 'audio', path: audio.file_path || audio.url || '', mimeType: audio.mime_type || 'audio/*' })) ||
              message.files?.map(file => ({ type: 'file', path: file.path, mimeType: file.type })) ||
              null
            } />
            
            <div className={clsx(
              'prose prose-sm dark:prose-invert max-w-none break-words selection:bg-primary/20 p-4 rounded-2xl relative group',
              message.role === 'user' ? 'message-bubble-user' : 'message-bubble-assistant'
            )}>
              <ReactMarkdown
                remarkPlugins={[remarkGfm]}
                components={markdownComponents}
              >
                {(message.role !== 'user' && Array.isArray(message.references) && message.references.length > 0)
                  ? linkifyCitations(message.text || '', message.references as any)
                  : (message.text || '')}
              </ReactMarkdown>

              {/* Citations renderer: show [n] → link if references exist */}
              {message.role !== 'user' && Array.isArray(message.references) && message.references.length > 0 && (
                <div className="mt-3 pt-3 border-t border-border/20 text-xs text-muted-foreground/90 flex flex-wrap gap-3">
                  {message.references.map((ref, idx) => (
                    <a
                      key={`${message.id}-ref-${idx}`}
                      href={ref.url || '#'}
                      target="_blank"
                      rel="noopener noreferrer"
                      className="inline-flex items-center gap-1 px-2 py-1 rounded-lg hover:bg-accent hover:text-foreground transition-colors border border-border/20"
                      title={ref.title || ref.url}
                    >
                      [{idx + 1}] {ref.domain || ref.url}
                    </a>
                  ))}
                </div>
              )}
              
              <button
                onClick={() => copyToClipboard(message.text || '', message.id.toString())}
                className="absolute top-2 right-2 opacity-0 group-hover:opacity-100 transition-all duration-200 inline-flex items-center text-xs text-muted-foreground hover:text-primary p-1.5 rounded-lg elegant-hover"
                title="Copy message"
              >
              {copiedMessageId === message.id.toString() ? (
                <Check className="h-3 w-3" />
              ) : (
                <Copy className="h-3 w-3" />
              )}
              </button>
            </div>
=======
            {(expectedModels.length > 1 || (streamingMessagesByModel && streamingMessagesByModel.size > 1)) ? (
              /* Multiple responses - display side by side */
              <div className="comparison-grid">
                {expectedModels.length > 0 ? (
                  /* Show expected models with loading states for those not streaming yet */
                  expectedModels.map((expectedModel, index) => {
                    const modelKey = `${expectedModel.provider}:${expectedModel.model}`
                    const streamingContent = streamingMessagesByModel ? 
                      Array.from(streamingMessagesByModel.entries())
                        .find(([id]) => id.startsWith(modelKey))?.[1] : undefined
                    const isStreaming = streamingContent !== undefined
                    
                    // Check if this model has already completed (saved as a message)
                    const hasCompleted = messages.some(msg => 
                      msg.role === 'assistant' && 
                      msg.provider === expectedModel.provider && 
                      msg.model === expectedModel.model &&
                      msg.previous_message_id === messages.filter(m => m.role === 'user').slice(-1)[0]?.id
                    )
                    
                    // Only show loading if the model hasn't started streaming AND hasn't completed
                    const shouldShowLoading = !isStreaming && !hasCompleted
                    
                    // If the model has completed, don't show it in the streaming section at all
                    if (hasCompleted && !isStreaming) {
                      return null
                    }
                    
                    return (
                      <div key={`${modelKey}:${index}`} className="comparison-response min-w-0">
                        <div className="flex items-center justify-between p-3 pb-0 group">
                          <span className="model-badge truncate">
                            {expectedModel.provider}/{expectedModel.model}
                          </span>
                          {isStreaming && (
                            <button
                              onClick={() => copyToClipboard(streamingContent, `streaming-${modelKey}`)}
                              className="opacity-0 group-hover:opacity-100 transition-all duration-200 inline-flex items-center gap-1 text-xs text-muted-foreground hover:text-primary p-1.5 rounded-lg elegant-hover"
                              title="Copy message"
                            >
                            {copiedMessageId === `streaming-${modelKey}` ? (
                              <>
                                <Check className="h-3 w-3" />
                                Copied
                              </>
                            ) : (
                              <>
                                <Copy className="h-3 w-3" />
                                Copy
                              </>
                            )}
                            </button>
                          )}
                        </div>
                        <div className="prose prose-sm dark:prose-invert max-w-none break-words selection:bg-primary/20 p-3 pt-2">
                          {isStreaming ? (
                            <>
                              <ReactMarkdown
                                remarkPlugins={[remarkGfm]}
                                components={markdownComponents}
                              >
                                {streamingContent}
                              </ReactMarkdown>
                              <div className="inline-block w-2 h-4 bg-primary animate-pulse ml-1 rounded-full" />
                            </>
                          ) : shouldShowLoading ? (
                            /* Show loading state only for models that haven't started yet */
                            <div className="flex items-center gap-3">
                              <Lottie
                                animationData={spinnerAnimation}
                                loop
                                autoplay
                                style={{ width: 22, height: 22 }}
                              />
                              <span className="text-sm text-foreground/80 animate-pulse font-medium">{loadingMessage}...</span>
                            </div>
                          ) : null}
                        </div>
                      </div>
                    )
                  }).filter(Boolean)
                ) : (
                  /* Fallback: original streaming display if no expected models provided */
                  streamingMessagesByModel && Array.from(streamingMessagesByModel.entries()).map(([modelId, content]) => {
                    const [provider, modelWithSuffix] = modelId.split(':')
                    // Handle both format: 'provider:model' and 'provider:model#2'
                    const model = modelWithSuffix?.includes('#') ? modelWithSuffix.split('#')[0] : modelWithSuffix
                    const suffix = modelWithSuffix?.includes('#') ? modelWithSuffix.split('#')[1] : ''
                    return (
                      <div key={modelId} className="comparison-response min-w-0">
                        <div className="flex items-center justify-between p-3 pb-0 group">
                          <span className="model-badge truncate">
                            {provider}/{model}{suffix ? `#${suffix}` : ''}
                          </span>
                          <button
                            onClick={() => copyToClipboard(content, `streaming-${modelId}`)}
                            className="opacity-0 group-hover:opacity-100 transition-all duration-200 inline-flex items-center gap-1 text-xs text-muted-foreground hover:text-primary p-1.5 rounded-lg elegant-hover"
                            title="Copy message"
                          >
                          {copiedMessageId === `streaming-${modelId}` ? (
                            <>
                              <Check className="h-3 w-3" />
                              Copied
                            </>
                          ) : (
                            <>
                              <Copy className="h-3 w-3" />
                              Copy
                            </>
                          )}
                          </button>
                        </div>
                        <div className="prose prose-sm dark:prose-invert max-w-none break-words selection:bg-primary/20 p-3 pt-2">
                          <ReactMarkdown
                            remarkPlugins={[remarkGfm]}
                            components={markdownComponents}
                          >
                            {content}
                          </ReactMarkdown>
                          <div className="inline-block w-2 h-4 bg-primary animate-pulse ml-1 rounded-full" />
                        </div>
                      </div>
                    )
                  })
                )}
              </div>
            ) : (
              /* Single streaming response - use traditional layout */
              streamingMessagesByModel && Array.from(streamingMessagesByModel.entries()).map(([modelId, content]) => {
                return (
                  <div key={modelId} className="message-bubble-assistant prose prose-sm dark:prose-invert max-w-none break-words selection:bg-primary/20 p-4 rounded-2xl relative group">
                    <ReactMarkdown
                      remarkPlugins={[remarkGfm]}
                      components={markdownComponents}
                    >
                      {content}
                    </ReactMarkdown>
                    <div className="inline-block w-2 h-4 bg-primary animate-pulse ml-1 rounded-full" />
                    
                    <button
                      onClick={() => copyToClipboard(content, `streaming-${modelId}`)}
                      className="absolute top-2 right-2 opacity-0 group-hover:opacity-100 transition-all duration-200 inline-flex items-center gap-1 text-xs text-muted-foreground hover:text-primary p-1.5 rounded-lg elegant-hover"
                      title="Copy message"
                    >
                    {copiedMessageId === `streaming-${modelId}` ? (
                      <>
                        <Check className="h-3 w-3" />
                        Copied
                      </>
                    ) : (
                      <>
                        <Copy className="h-3 w-3" />
                        Copy
                      </>
                    )}
                    </button>
                  </div>
                )
              })
            )}
>>>>>>> 46e37568
          </div>
        </div>
      )}
      
      {/* Single streaming message display */}
      {((streamingMessage && (!streamingMessagesByModel || streamingMessagesByModel.size === 0)) || 
        (streamingMessagesByModel && streamingMessagesByModel.size === 1 && expectedModels.length <= 1)) && (
        <div className="w-full max-w-[950px] mx-auto elegant-fade-in">
          <div className="space-y-3">
            <div className="flex items-baseline gap-3">
              <span className="font-semibold text-foreground/95">Assistant</span>
              <span className="text-xs text-muted-foreground/70 font-medium">
                {new Date().toLocaleTimeString([], { hour: '2-digit', minute: '2-digit' })}
              </span>
            </div>
            
            <div className="message-bubble-assistant prose prose-sm dark:prose-invert max-w-none break-words selection:bg-primary/20 p-4 rounded-2xl relative group">
              <ReactMarkdown
                remarkPlugins={[remarkGfm]}
                components={markdownComponents}
              >
                {(() => {
                  if (streamingMessage) {
                    return streamingMessage
                  }
                  if (streamingMessagesByModel && streamingMessagesByModel.size === 1) {
                    return Array.from(streamingMessagesByModel.values())[0]
                  }
                  return ''
                })()}
              </ReactMarkdown>
              <div className="inline-block w-2 h-4 bg-primary animate-pulse ml-1 rounded-full" />
              
              <button
<<<<<<< HEAD
                onClick={() => copyToClipboard(streamingMessage, 'streaming')}
                className="absolute top-2 right-2 opacity-0 group-hover:opacity-100 transition-all duration-200 inline-flex items-center text-xs text-muted-foreground hover:text-primary p-1.5 rounded-lg elegant-hover"
=======
                onClick={() => {
                  const content = streamingMessage || 
                    (streamingMessagesByModel && streamingMessagesByModel.size === 1 ? 
                     Array.from(streamingMessagesByModel.values())[0] : '')
                  copyToClipboard(content, 'streaming')
                }}
                className="absolute top-2 right-2 opacity-0 group-hover:opacity-100 transition-all duration-200 inline-flex items-center gap-1 text-xs text-muted-foreground hover:text-primary p-1.5 rounded-lg elegant-hover"
>>>>>>> 46e37568
                title="Copy message"
              >
                {copiedMessageId === 'streaming' ? (
                  <Check className="h-3 w-3" />
                ) : (
                  <Copy className="h-3 w-3" />
                )}
              </button>
            </div>
          </div>
        </div>
      )}
      
      {/* Loading indicator - show when loading and no streaming started yet, but hide in multi-model mode */}
      {isLoading && !streamingMessage && (!streamingMessagesByModel || streamingMessagesByModel.size === 0) && expectedModels.length <= 1 && (
        <div className="w-full max-w-[950px] mx-auto elegant-fade-in">
          <div className="space-y-3">
            <div className="flex items-baseline gap-3">
              <span className="font-semibold text-foreground/95">Assistant</span>
            </div>
            
            <div className="message-bubble-assistant p-4 rounded-2xl flex items-center gap-3">
              <Lottie
                animationData={spinnerAnimation}
                loop
                autoplay
                style={{ width: 22, height: 22 }}
              />
              <span className="text-sm text-foreground/80 animate-pulse font-medium">{loadingMessage}...</span>
            </div>
          </div>
        </div>
      )}
    </div>
  )
}<|MERGE_RESOLUTION|>--- conflicted
+++ resolved
@@ -114,7 +114,6 @@
 }
 
 
-<<<<<<< HEAD
 // Replace plain text citations like [1] or grouped like [1,2] with markdown links
 // Examples:
 //   "see [1] and [2]" => "see [1](url "domain") and [2](url "domain")"
@@ -159,10 +158,7 @@
 }
 
 
-export default function MessageList({ messages = [], isLoading = false, streamingMessage = '' }: MessageListProps) {
-=======
 export default function MessageList({ messages = [], isLoading = false, streamingMessage = '', streamingMessagesByModel, expectedModels = [] }: MessageListProps) {
->>>>>>> 46e37568
   const [loadingMessage, setLoadingMessage] = useState('Assembling')
   const [copiedMessageId, setCopiedMessageId] = useState<string | null>(null)
   const { userName } = useSettings()
@@ -549,59 +545,6 @@
               </span>
             </div>
             
-<<<<<<< HEAD
-            {/* Show file attachments */}
-            <AttachmentDisplay attachments={
-              message.images?.map(img => ({ type: 'image', path: img.file_path || img.url || '', mimeType: img.mime_type || 'image/*' })) ||
-              message.audio?.map(audio => ({ type: 'audio', path: audio.file_path || audio.url || '', mimeType: audio.mime_type || 'audio/*' })) ||
-              message.files?.map(file => ({ type: 'file', path: file.path, mimeType: file.type })) ||
-              null
-            } />
-            
-            <div className={clsx(
-              'prose prose-sm dark:prose-invert max-w-none break-words selection:bg-primary/20 p-4 rounded-2xl relative group',
-              message.role === 'user' ? 'message-bubble-user' : 'message-bubble-assistant'
-            )}>
-              <ReactMarkdown
-                remarkPlugins={[remarkGfm]}
-                components={markdownComponents}
-              >
-                {(message.role !== 'user' && Array.isArray(message.references) && message.references.length > 0)
-                  ? linkifyCitations(message.text || '', message.references as any)
-                  : (message.text || '')}
-              </ReactMarkdown>
-
-              {/* Citations renderer: show [n] → link if references exist */}
-              {message.role !== 'user' && Array.isArray(message.references) && message.references.length > 0 && (
-                <div className="mt-3 pt-3 border-t border-border/20 text-xs text-muted-foreground/90 flex flex-wrap gap-3">
-                  {message.references.map((ref, idx) => (
-                    <a
-                      key={`${message.id}-ref-${idx}`}
-                      href={ref.url || '#'}
-                      target="_blank"
-                      rel="noopener noreferrer"
-                      className="inline-flex items-center gap-1 px-2 py-1 rounded-lg hover:bg-accent hover:text-foreground transition-colors border border-border/20"
-                      title={ref.title || ref.url}
-                    >
-                      [{idx + 1}] {ref.domain || ref.url}
-                    </a>
-                  ))}
-                </div>
-              )}
-              
-              <button
-                onClick={() => copyToClipboard(message.text || '', message.id.toString())}
-                className="absolute top-2 right-2 opacity-0 group-hover:opacity-100 transition-all duration-200 inline-flex items-center text-xs text-muted-foreground hover:text-primary p-1.5 rounded-lg elegant-hover"
-                title="Copy message"
-              >
-              {copiedMessageId === message.id.toString() ? (
-                <Check className="h-3 w-3" />
-              ) : (
-                <Copy className="h-3 w-3" />
-              )}
-              </button>
-            </div>
-=======
             {(expectedModels.length > 1 || (streamingMessagesByModel && streamingMessagesByModel.size > 1)) ? (
               /* Multiple responses - display side by side */
               <div className="comparison-grid">
@@ -762,7 +705,69 @@
                 )
               })
             )}
->>>>>>> 46e37568
+          </div>
+          
+          <div className="flex-1 space-y-3 min-w-0">
+            <div className="flex items-baseline gap-3">
+              <span className="font-semibold text-foreground/95">
+                {message.role === 'user' ? (userName || 'You') : 'Assistant'}
+              </span>
+              <span className="text-xs text-muted-foreground/70 font-medium">
+                {format(new Date(message.created_at), 'h:mm a')}
+              </span>
+            </div>
+            
+            {/* Show file attachments */}
+            <AttachmentDisplay attachments={
+              message.images?.map(img => ({ type: 'image', path: img.file_path || img.url || '', mimeType: img.mime_type || 'image/*' })) ||
+              message.audio?.map(audio => ({ type: 'audio', path: audio.file_path || audio.url || '', mimeType: audio.mime_type || 'audio/*' })) ||
+              message.files?.map(file => ({ type: 'file', path: file.path, mimeType: file.type })) ||
+              null
+            } />
+            
+            <div className={clsx(
+              'prose prose-sm dark:prose-invert max-w-none break-words selection:bg-primary/20 p-4 rounded-2xl relative group',
+              message.role === 'user' ? 'message-bubble-user' : 'message-bubble-assistant'
+            )}>
+              <ReactMarkdown
+                remarkPlugins={[remarkGfm]}
+                components={markdownComponents}
+              >
+                {(message.role !== 'user' && Array.isArray(message.references) && message.references.length > 0)
+                  ? linkifyCitations(message.text || '', message.references as any)
+                  : (message.text || '')}
+              </ReactMarkdown>
+
+              {/* Citations renderer: show [n] → link if references exist */}
+              {message.role !== 'user' && Array.isArray(message.references) && message.references.length > 0 && (
+                <div className="mt-3 pt-3 border-t border-border/20 text-xs text-muted-foreground/90 flex flex-wrap gap-3">
+                  {message.references.map((ref, idx) => (
+                    <a
+                      key={`${message.id}-ref-${idx}`}
+                      href={ref.url || '#'}
+                      target="_blank"
+                      rel="noopener noreferrer"
+                      className="inline-flex items-center gap-1 px-2 py-1 rounded-lg hover:bg-accent hover:text-foreground transition-colors border border-border/20"
+                      title={ref.title || ref.url}
+                    >
+                      [{idx + 1}] {ref.domain || ref.url}
+                    </a>
+                  ))}
+                </div>
+              )}
+              
+              <button
+                onClick={() => copyToClipboard(message.text || '', message.id.toString())}
+                className="absolute top-2 right-2 opacity-0 group-hover:opacity-100 transition-all duration-200 inline-flex items-center text-xs text-muted-foreground hover:text-primary p-1.5 rounded-lg elegant-hover"
+                title="Copy message"
+              >
+              {copiedMessageId === message.id.toString() ? (
+                <Check className="h-3 w-3" />
+              ) : (
+                <Copy className="h-3 w-3" />
+              )}
+              </button>
+            </div>
           </div>
         </div>
       )}
@@ -797,10 +802,6 @@
               <div className="inline-block w-2 h-4 bg-primary animate-pulse ml-1 rounded-full" />
               
               <button
-<<<<<<< HEAD
-                onClick={() => copyToClipboard(streamingMessage, 'streaming')}
-                className="absolute top-2 right-2 opacity-0 group-hover:opacity-100 transition-all duration-200 inline-flex items-center text-xs text-muted-foreground hover:text-primary p-1.5 rounded-lg elegant-hover"
-=======
                 onClick={() => {
                   const content = streamingMessage || 
                     (streamingMessagesByModel && streamingMessagesByModel.size === 1 ? 
@@ -808,7 +809,6 @@
                   copyToClipboard(content, 'streaming')
                 }}
                 className="absolute top-2 right-2 opacity-0 group-hover:opacity-100 transition-all duration-200 inline-flex items-center gap-1 text-xs text-muted-foreground hover:text-primary p-1.5 rounded-lg elegant-hover"
->>>>>>> 46e37568
                 title="Copy message"
               >
                 {copiedMessageId === 'streaming' ? (
