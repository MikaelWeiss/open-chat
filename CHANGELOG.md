# Changelog

All notable changes to Open Chat will be documented in this file.

<<<<<<< HEAD
## [0.1.8] - TBD
### Added
- Multi-model query support: Send the same message to multiple AI models simultaneously

### Changed
- Simplified chat interface by removing avatar icons and redundant user/assistant bubbles
- Message bubbles now have a maximum width of 950px and center themselves in the chat area
- Changed model selector keyboard shortcut from Cmd+F to Shift+Cmd+M
=======
## [0.1.8] - 2025-08-12
### Changed
- Users can now type in the input field while the assistant is responding
>>>>>>> 5ddcc33c

## [0.1.7] - 2025-08-11
### Fixed
- Fixed get api key link in onboarding flow

## [0.1.6] - 2025-08-11
### Changed  
- Added keyboard navigation support to EmptyState action buttons

### Fixed
- Fixed get API key button in onboarding flow not working (now uses Tauri shell plugin instead of window.open)

## [0.1.5] - 2025-08-11
### Fixed
- Hopefully fixed auto update

## [0.1.4] - 2025-08-10

### Added
- Random placeholder text in message input (25 different variations)

## [0.1.3] - 2025-08-10

### Added
- App now checks for updates on startup

## [0.1.2] - 2025-08-10

### Changed
- Updated settings modal to use actual version number
- Updated keyboard shortcut input colors to match theme instead of hard-coded orange

## [0.1.1] - 2025-08-10

### Changed
- Conversation settings are now only sent to AI providers when explicitly configured by the user (no default settings sent)

### Fixed
- Fixed slow app startup caused by blocking telemetry initialization

## [0.1.0] - 2025-08-10

First release!!!
<|MERGE_RESOLUTION|>--- conflicted
+++ resolved
@@ -2,20 +2,15 @@
 
 All notable changes to Open Chat will be documented in this file.
 
-<<<<<<< HEAD
-## [0.1.8] - TBD
+## [0.1.8] - 2025-08-12
 ### Added
 - Multi-model query support: Send the same message to multiple AI models simultaneously
 
 ### Changed
+- Users can now type in the input field while the assistant is responding
 - Simplified chat interface by removing avatar icons and redundant user/assistant bubbles
 - Message bubbles now have a maximum width of 950px and center themselves in the chat area
 - Changed model selector keyboard shortcut from Cmd+F to Shift+Cmd+M
-=======
-## [0.1.8] - 2025-08-12
-### Changed
-- Users can now type in the input field while the assistant is responding
->>>>>>> 5ddcc33c
 
 ## [0.1.7] - 2025-08-11
 ### Fixed
